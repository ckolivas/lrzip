--- conflicted
+++ resolved
@@ -302,8 +302,8 @@
 	closedir(dirp);
 }
 
-static const char *loptions = "bcCdDefghHiKlL:nN:o:O:pPqrS:tTUm:vVw:z?";
-static const char *coptions = "bcCdefghHikKlLnN:o:O:pPrS:tTUm:vVw:z?123456789";
+static const char *loptions = "bcCdDefghHiKlL:nN:o:O:p:PqrS:tTUm:vVw:z?";
+static const char *coptions = "bcCdefghHikKlLnN:o:O:p:PrS:tTUm:vVw:z?123456789";
 
 int main(int argc, char *argv[])
 {
@@ -349,11 +349,7 @@
 	else if (!strstr(eptr,"NOCONFIG"))
 		read_config(control);
 
-<<<<<<< HEAD
 	while ((c = getopt_long(argc, argv, compat ? coptions : loptions, long_options, &i)) != -1) {
-=======
-	while ((c = getopt_long(argc, argv, "bcCdDefghHikKlL:nN:o:O:p:PqrS:tTUm:vVw:z?123456789", long_options, &i)) != -1) {
->>>>>>> 2c15f12d
 		switch (c) {
 		case 'b':
 			if (control->flags & FLAG_NOT_LZMA)
